plugins {
    id 'groovy'
    id 'java-gradle-plugin'
    id 'jacoco'
    id 'signing'
    id 'com.gradle.plugin-publish' version '0.16.0'
    id 'com.github.spotbugs.gradle-plugin'
    id 'org.sonarqube' version '3.3'
<<<<<<< HEAD
    id 'com.github.spotbugs' version '5.0.0-beta.2'
=======
    id 'com.github.spotbugs' version '4.7.6'
>>>>>>> 7a2c0b7f
}

sourceCompatibility = JavaVersion.VERSION_1_8
targetCompatibility = JavaVersion.VERSION_1_8
group = 'com.github.spotbugs.snom'

repositories {
    // To download the Android Gradle Plugin
    google()
    // To download trove4j required by the Android Gradle Plugin
    mavenCentral()
}

ext {
    errorproneVersion = '2.9.0'
    spotBugsVersion = '4.4.1'
    slf4jVersion = '1.8.0-beta4'
    androidGradlePluginVersion = '7.0.2'
}

dependencies {
    errorprone "com.google.errorprone:error_prone_core:${errorproneVersion}"
    compileOnly localGroovy()
    compileOnly "com.github.spotbugs:spotbugs:${spotBugsVersion}"
    compileOnly "com.android.tools.build:gradle:${androidGradlePluginVersion}"
    testImplementation 'com.tngtech.archunit:archunit:0.21.0'
}

def signingKey = System.getenv("SIGNING_KEY")
def signingPassword = System.getenv("SIGNING_PASSWORD")

signing {
    if(signingKey != null &&
            signingPassword != null &&
            !signingKey.isEmpty() &&
            !signingPassword.isEmpty()){
        useInMemoryPgpKeys(signingKey, signingPassword)
        sign configurations.archives
    }
    else{
        logger.warn('The signing key and password are null. This can be ignored if this is a pull request.')
    }
}

spotbugs {
    ignoreFailures = true
}
spotbugsMain {
    reports {
        sarif {
            required = true
        }
    }
}

def processVersionFile = tasks.register('processVersionFile', WriteProperties) {
    outputFile file('src/main/resources/spotbugs-gradle-plugin.properties')

    property 'slf4j-version', slf4jVersion
    property 'spotbugs-version', spotBugsVersion
}
tasks.named('processResources').configure {
    dependsOn processVersionFile
}
tasks.withType(Jar).configureEach {
    dependsOn processResources
}

apply from: "$rootDir/gradle/test.gradle"
apply from: "$rootDir/gradle/functional-test.gradle"
apply from: "$rootDir/gradle/publish.gradle"

defaultTasks 'spotlessApply', 'build'<|MERGE_RESOLUTION|>--- conflicted
+++ resolved
@@ -6,11 +6,7 @@
     id 'com.gradle.plugin-publish' version '0.16.0'
     id 'com.github.spotbugs.gradle-plugin'
     id 'org.sonarqube' version '3.3'
-<<<<<<< HEAD
     id 'com.github.spotbugs' version '5.0.0-beta.2'
-=======
-    id 'com.github.spotbugs' version '4.7.6'
->>>>>>> 7a2c0b7f
 }
 
 sourceCompatibility = JavaVersion.VERSION_1_8
