/*
 * Copyright 2021 SpotBugs team
 *
 * <p>Licensed under the Apache License, Version 2.0 (the "License"); you may not use this file
 * except in compliance with the License. You may obtain a copy of the License at
 *
 * <p>http://www.apache.org/licenses/LICENSE-2.0
 *
 * <p>Unless required by applicable law or agreed to in writing, software distributed under the
 * License is distributed on an "AS IS" BASIS, WITHOUT WARRANTIES OR CONDITIONS OF ANY KIND, either
 * express or implied. See the License for the specific language governing permissions and
 * limitations under the License.
 */
package com.github.spotbugs.snom.internal;

import com.github.spotbugs.snom.SpotBugsTask;
import edu.umd.cs.findbugs.annotations.NonNull;
import groovy.lang.Closure;
import java.io.File;
import java.net.URI;
import java.nio.file.Path;
import java.util.ArrayList;
import java.util.List;
import java.util.Objects;
import java.util.stream.Collectors;
import javax.inject.Inject;
import org.gradle.api.Action;
import org.gradle.api.GradleException;
import org.gradle.api.file.ConfigurableFileCollection;
import org.gradle.api.file.DirectoryProperty;
import org.gradle.api.provider.ListProperty;
import org.gradle.api.provider.Property;
import org.gradle.jvm.toolchain.JavaLauncher;
import org.gradle.process.ExecOperations;
import org.gradle.process.JavaExecSpec;
import org.gradle.workers.WorkAction;
import org.gradle.workers.WorkParameters;
import org.gradle.workers.WorkerExecutor;
import org.slf4j.Logger;
import org.slf4j.LoggerFactory;

/**
 * A {@link SpotBugsRunner} implementation that runs SpotBugs process from the worker process. This
 * approach enables applying benefit of both {@link org.gradle.api.Project#javaexec(Closure)} and
 * Worker API: provide larger Java heap to SpotBugs process and shorten their lifecycle.
 *
 * @see <a href="https://github.com/spotbugs/spotbugs-gradle-plugin/issues/416">The related GitHub
 *     issue</a>
 */
class SpotBugsRunnerForHybrid extends SpotBugsRunner {
  private final WorkerExecutor workerExecutor;
  private final Property<JavaLauncher> javaLauncher;

  public SpotBugsRunnerForHybrid(
      @NonNull WorkerExecutor workerExecutor, Property<JavaLauncher> javaLauncher) {
    this.workerExecutor = Objects.requireNonNull(workerExecutor);
    this.javaLauncher = javaLauncher;
  }

  @Override
  public void run(@NonNull SpotBugsTask task) {
    workerExecutor.noIsolation().submit(SpotBugsExecutor.class, configureWorkerSpec(task));
  }

  private Action<SpotBugsWorkParameters> configureWorkerSpec(SpotBugsTask task) {
    return params -> {
      List<String> args = new ArrayList<>();
      args.add("-exitcode");
      args.addAll(buildArguments(task));
      params.getClasspath().setFrom(task.getSpotbugsClasspath());
      params.getJvmArgs().set(buildJvmArguments(task));
      params.getArgs().set(args);
      String maxHeapSize = task.getMaxHeapSize().getOrNull();
      if (maxHeapSize != null) {
        params.getMaxHeapSize().set(maxHeapSize);
      }
      params.getIgnoreFailures().set(task.getIgnoreFailures());
      params.getShowStackTraces().set(task.getShowStackTraces());
      params.getReportsDir().set(task.getReportsDir());
      if (javaLauncher.isPresent()) {
        params
            .getJavaToolchainExecutablePath()
            .set(javaLauncher.get().getExecutablePath().getAsFile().getAbsolutePath());
      }
    };
  }

  public interface SpotBugsWorkParameters extends WorkParameters {
    ConfigurableFileCollection getClasspath();

    Property<String> getMaxHeapSize();

    ListProperty<String> getArgs();

    ListProperty<String> getJvmArgs();

    Property<Boolean> getIgnoreFailures();

    Property<Boolean> getShowStackTraces();

    DirectoryProperty getReportsDir();

    Property<String> getJavaToolchainExecutablePath();
  }

  /**
   * Exit code which is set when classes needed for analysis were missing.
   *
   * @see <a
   *     href="https://javadoc.io/static/com.github.spotbugs/spotbugs/4.4.2/constant-values.html#edu.umd.cs.findbugs.ExitCodes.MISSING_CLASS_FLAG">Constant
   *     Field Values from javadoc of the SpotBugs</a>
   */
  private static final int MISSING_CLASS_FLAG = 2;

  public abstract static class SpotBugsExecutor implements WorkAction<SpotBugsWorkParameters> {
    private final Logger log = LoggerFactory.getLogger(getClass());
    private final ExecOperations execOperations;

    @Inject
    public SpotBugsExecutor(ExecOperations execOperations) {
      this.execOperations = Objects.requireNonNull(execOperations);
    }

    @Override
    public void execute() {
      // TODO print version of SpotBugs and Plugins
      SpotBugsWorkParameters params = getParameters();

      final int exitValue =
          execOperations.javaexec(configureJavaExec(params)).rethrowFailure().getExitValue();
      if (ignoreMissingClassFlag(exitValue) == 0) {
        return;
      }

      if (params.getIgnoreFailures().getOrElse(Boolean.FALSE)) {
        log.warn("SpotBugs ended with exit code " + exitValue);
        return;
      }

      String errorMessage = "Verification failed: SpotBugs ended with exit code " + exitValue;
      List<String> reportPaths =
          params.getReportsDir().getAsFileTree().getFiles().stream()
              .map(File::toPath)
              .map(Path::toUri)
              .map(URI::toString)
              .collect(Collectors.toList());
      if (!reportPaths.isEmpty()) {
        errorMessage += "See the report at: " + String.join(",", reportPaths);
      }
      throw new GradleException(errorMessage);
    }

    private int ignoreMissingClassFlag(int exitValue) {
      if ((exitValue & MISSING_CLASS_FLAG) == 0) {
        return exitValue;
      }
      log.debug(
          "MISSING_CLASS_FLAG (2) was set to the exit code, but ignore it to keep the task result stable.");
      return (exitValue ^ MISSING_CLASS_FLAG);
    }

    private Action<? super JavaExecSpec> configureJavaExec(SpotBugsWorkParameters params) {
      return spec -> {
        spec.setJvmArgs(params.getJvmArgs().get());
        spec.classpath(params.getClasspath());
        spec.setArgs(params.getArgs().get());
        spec.getMainClass().set("edu.umd.cs.findbugs.FindBugs2");
        String maxHeapSize = params.getMaxHeapSize().getOrNull();
        if (maxHeapSize != null) {
          spec.setMaxHeapSize(maxHeapSize);
        }
<<<<<<< HEAD
        if (params.getJavaToolchainExecutablePath().isPresent()) {
          log.info(
              "Spotbugs will be executed using Java Toolchain configuration: {}",
              params.getJavaToolchainExecutablePath().get());
          spec.setExecutable(params.getJavaToolchainExecutablePath().get());
        }
=======
        spec.setIgnoreExitValue(true);
>>>>>>> 05b659f9
      };
    }
  }
}<|MERGE_RESOLUTION|>--- conflicted
+++ resolved
@@ -169,16 +169,13 @@
         if (maxHeapSize != null) {
           spec.setMaxHeapSize(maxHeapSize);
         }
-<<<<<<< HEAD
         if (params.getJavaToolchainExecutablePath().isPresent()) {
           log.info(
               "Spotbugs will be executed using Java Toolchain configuration: {}",
               params.getJavaToolchainExecutablePath().get());
           spec.setExecutable(params.getJavaToolchainExecutablePath().get());
         }
-=======
         spec.setIgnoreExitValue(true);
->>>>>>> 05b659f9
       };
     }
   }
